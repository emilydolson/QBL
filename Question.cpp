--- conflicted
+++ resolved
@@ -90,7 +90,6 @@
 
   // Are there enough correct answers?
   const size_t correct_count = CountCorrect();
-<<<<<<< HEAD
   _TestError(correct_count < correct_range.GetLower(),
     "Has ", MakeCount(correct_count, "correct answer"), ", but ",
      correct_range.GetLower(), " required.");
@@ -109,37 +108,10 @@
     "Has ", MakeCount(required_count, "answer"), " marked required, but at most ",
      option_range.GetUpper(), " options allowed.");
   option_range.LimitLower(required_count);     // Must at least select required options.
-=======
-  emp::notify::TestError(correct_count < correct_range.GetLower(), "Question ",
-                         id, " has ",
-                         MakeCount(correct_count, "correct answer"), ", but ",
-                         correct_range.GetLower(), " required.");
-  correct_range.LimitUpper(
-      correct_count);  // Cannot have more correct answers than available.
-
-  // Are there too many REQUIRED correct answers?
-  const size_t correct_req_count = CountRequiredCorrect();
-  emp::notify::TestError(
-      correct_req_count > correct_range.GetUpper(), "Question ", id, " has ",
-      MakeCount(correct_req_count, "correct answer"),
-      "marked required, but at most ", correct_range.GetUpper(), " allowed.");
-  correct_range.LimitLower(
-      correct_req_count);  // Cannot have few correct answers than required.
-
-  // Are there more REQUIRED options than allowed options?
-  const size_t required_count = CountRequired();
-  emp::notify::TestError(required_count > option_range.Upper(), "Question ", id,
-                         " has ", MakeCount(required_count, "answer"),
-                         " marked required, but at most ",
-                         option_range.GetUpper(), " options allowed.");
-  option_range.LimitLower(
-      required_count);  // Must at least select required options.
->>>>>>> ed576b01
 
   // Are there enough available options?
   const size_t incorrect_count = options.size() - correct_count;
   const size_t max_options = incorrect_count + correct_range.Upper();
-<<<<<<< HEAD
   _TestError(max_options < option_range.Lower(),
     " Max of ", MakeCount(correct_range.Upper(), "correct answer"), " and ",
     MakeCount(incorrect_count, "other option"), ", but requires at least ", option_range.Lower(),
@@ -153,27 +125,6 @@
   while (test_pos < options.size() && options[test_pos].is_fixed) test_pos++;  // Back fixed.
   _TestError(test_pos < options.size(),
     "Has fixed-position options in middle; fixed positions must be at start and end.");
-=======
-  emp::notify::TestError(
-      max_options < option_range.Lower(), "Question ", id, " has a max of ",
-      MakeCount(correct_range.Upper(), "correct answer"), " and ",
-      MakeCount(incorrect_count, "other option"), ", but requires at least ",
-      option_range.Lower(), "options.");
-  option_range.LimitUpper(
-      max_options);  // Must at least select required options.
-
-  // Make sure that all fixed-order options are at the beginning or end.
-  size_t test_pos = 0;
-  while (test_pos < options.size() && options[test_pos].is_fixed)
-    test_pos++;  // Front fixed.
-  while (test_pos < options.size() && !options[test_pos].is_fixed)
-    test_pos++;  // Middle NOT fixed.
-  while (test_pos < options.size() && options[test_pos].is_fixed)
-    test_pos++;  // Back fixed.
-  emp::notify::TestError(test_pos < options.size(), "Question ", id,
-                         " has fixed-position options in middle; fixed "
-                         "positions must be at start and end.");
->>>>>>> ed576b01
 }
 
 void Question::ReduceOptions(emp::Random& random, size_t correct_target,
