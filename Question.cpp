#include "Question.hpp"

#include "emp/math/random_utils.hpp"
#include "functions.hpp"

using emp::MakeCount;

void Question::Print(std::ostream& os) const {
  os << "%- QUESTION " << id << "\n" << question << "\n";
  for (size_t opt_id = 0; opt_id < options.size(); ++opt_id) {
    os << options[opt_id].GetQBLBullet() << " " << options[opt_id].text << '\n';
  }
  os << std::endl;
}

void Question::PrintD2L(std::ostream& os) const {
  os << "NewQuestion,MC,,,\n"
     << "ID,CSE232-" << id << ",,,\n"
     << "Title,,,,\n"
     << "QuestionText," << TextToD2L(question) << ",HTML,,\n"
     << "Points,2,,,\n"
     << "Difficulty,1,,,\n"
     << "Image,,,,\n";
  for (size_t opt_id = 0; opt_id < options.size(); ++opt_id) {
    os << "Option," << (options[opt_id].is_correct ? 100 : 0) << ","
<<<<<<< HEAD
       << TextToD2L(options[opt_id].text) << ",HTML,No feedback.\n";
  }
  os << "Hint,No hint for this one.,,,\n"
     << "Feedback,No feedback,HTML,,\n"
     << ",,,,\n"
     << ",,,,\n";
=======
      << TextToD2L(options[opt_id].text) << ",HTML,"
      << options[opt_id].feedback << "\n";
  }
  os << "Hint," << hint << ",,,\n"
    << "Feedback," << feedback << ",HTML,,\n"
    << ",,,,\n"
    << ",,,,\n";
>>>>>>> 06f340ab
}

void Question::PrintHTML(std::ostream& os) const { os << std::endl; }

<<<<<<< HEAD
void Question::PrintLatex(std::ostream& os) const { os << std::endl; }
=======
void Question::PrintLatex(std::ostream & os) const {
  os << "% QUESTION " << id << "\n"
     << "\\question " << TextToLatex(question) << "\n"
     << std::endl
     << "\\begin{mcanswerslist}";
  size_t fixed_count = CountFixed();
  if (fixed_count) {
    if (fixed_count == 1 && HasFixedLast()) {
      os << "[fixlast]";
    } else {
      os << "[permutenone]";
    }
  }
  os << std::endl;

  for (size_t opt_id = 0; opt_id < options.size(); ++opt_id) {
    os << " \\answer";
    if (options[opt_id].is_correct) os << "[correct]";
    os << " " << TextToLatex(options[opt_id].text) << '\n';
  }

  os << "\\end{mcanswerslist}\n" << std::endl;


}
>>>>>>> 06f340ab

void Question::Validate() {
  // Collect config info for this question.
  correct_range = GetConfig(":correct", emp::Range<size_t>(1, 1));
  option_range =
      GetConfig(":options", emp::Range<size_t>(options.size(), options.size()));

  // Are there enough correct answers?
  const size_t correct_count = CountCorrect();
  emp::notify::TestError(correct_count < correct_range.GetLower(), "Question ",
                         id, " has ",
                         MakeCount(correct_count, "correct answer"), ", but ",
                         correct_range.GetLower(), " required.");
  correct_range.LimitUpper(
      correct_count);  // Cannot have more correct answers than available.

  // Are there too many REQUIRED correct answers?
  const size_t correct_req_count = CountRequiredCorrect();
  emp::notify::TestError(
      correct_req_count > correct_range.GetUpper(), "Question ", id, " has ",
      MakeCount(correct_req_count, "correct answer"),
      "marked required, but at most ", correct_range.GetUpper(), " allowed.");
  correct_range.LimitLower(
      correct_req_count);  // Cannot have few correct answers than required.

  // Are there more REQUIRED options than allowed options?
  const size_t required_count = CountRequired();
  emp::notify::TestError(required_count > option_range.Upper(), "Question ", id,
                         " has ", MakeCount(required_count, "answer"),
                         " marked required, but at most ",
                         option_range.GetUpper(), " options allowed.");
  option_range.LimitLower(
      required_count);  // Must at least select required options.

  // Are there enough available options?
  const size_t incorrect_count = options.size() - correct_count;
  const size_t max_options = incorrect_count + correct_range.Upper();
  emp::notify::TestError(
      max_options < option_range.Lower(), "Question ", id, " has a max of ",
      MakeCount(correct_range.Upper(), "correct answer"), " and ",
      MakeCount(incorrect_count, "other option"), ", but requires at least ",
      option_range.Lower(), "options.");
  option_range.LimitUpper(
      max_options);  // Must at least select required options.

  // Make sure that all fixed-order options are at the beginning or end.
  size_t test_pos = 0;
  while (test_pos < options.size() && options[test_pos].is_fixed)
    test_pos++;  // Front fixed.
  while (test_pos < options.size() && !options[test_pos].is_fixed)
    test_pos++;  // Middle NOT fixed.
  while (test_pos < options.size() && options[test_pos].is_fixed)
    test_pos++;  // Back fixed.
  emp::notify::TestError(test_pos < options.size(), "Question ", id,
                         " has fixed-position options in middle; fixed "
                         "positions must be at start and end.");
}

void Question::ReduceOptions(emp::Random& random, size_t correct_target,
                             size_t incorrect_target) {
  emp_assert(correct_target <= CountCorrect());
  emp_assert(incorrect_target <= CountIncorrect());

  // Pick the set of options to use.
  emp::BitVector used(options.size());
  size_t correct_picks = 0, incorrect_picks = 0;

  // Start with required options.
  for (size_t i = 0; i < options.size(); ++i) {
    if (options[i].is_required) {
      used[i].Set();
      (options[i].is_correct ? correct_picks : incorrect_picks)++;
    }
  }

  // Randomly choose remaining options.
  while (correct_picks < correct_target || incorrect_picks < incorrect_target) {
    size_t pick = random.GetUInt64(options.size());
    if (used[pick]) continue;

    if ((options[pick].is_correct && (correct_picks == correct_target)) ||
        (!options[pick].is_correct && (incorrect_picks == incorrect_target)))
      continue;

    used.Set(pick);
    (options[pick].is_correct ? correct_picks : incorrect_picks)++;
  }

  // Limit to just the answer options that we're using.
  for (size_t i = used.size() - 1; i < used.size(); --i) {
    if (!used[i]) options.erase(options.begin() + i);
  }
}

void Question::ShuffleOptions(emp::Random& random) {
  // Find the option range to shuffle.
  size_t first_id = 0;
  while (first_id < options.size() && options[first_id].is_fixed) first_id++;
  size_t last_id = first_id;
  while (last_id < options.size() && !options[last_id].is_fixed) last_id++;

  emp::ShuffleRange(random, options, first_id, last_id);
}

void Question::Generate(emp::Random& random) {
  // Collect config info for this question (that wasn't collected in Validate(),
  // above) double alt_p = GetConfig(":alt_prob", 0.5);

  size_t correct_target =
      random.GetUInt(correct_range.GetLower(), correct_range.GetUpper() + 1);
  option_range.LimitLower(correct_target);
  size_t option_target =
      random.GetUInt(option_range.GetLower(), option_range.GetUpper() + 1);
  size_t incorrect_target = option_target - correct_target;

  // Trim down the set of options if we need to.
  if (option_target != options.size()) {
    ReduceOptions(random, correct_target, incorrect_target);
  }

  // Reorder the possible answers
  ShuffleOptions(random);
}<|MERGE_RESOLUTION|>--- conflicted
+++ resolved
@@ -23,30 +23,18 @@
      << "Image,,,,\n";
   for (size_t opt_id = 0; opt_id < options.size(); ++opt_id) {
     os << "Option," << (options[opt_id].is_correct ? 100 : 0) << ","
-<<<<<<< HEAD
-       << TextToD2L(options[opt_id].text) << ",HTML,No feedback.\n";
+       << TextToD2L(options[opt_id].text) << ",HTML,"
+       << options[opt_id].feedback << "\n";
   }
-  os << "Hint,No hint for this one.,,,\n"
-     << "Feedback,No feedback,HTML,,\n"
+  os << "Hint," << hint << ",,,\n"
+     << "Feedback," << feedback << ",HTML,,\n"
      << ",,,,\n"
      << ",,,,\n";
-=======
-      << TextToD2L(options[opt_id].text) << ",HTML,"
-      << options[opt_id].feedback << "\n";
-  }
-  os << "Hint," << hint << ",,,\n"
-    << "Feedback," << feedback << ",HTML,,\n"
-    << ",,,,\n"
-    << ",,,,\n";
->>>>>>> 06f340ab
 }
 
 void Question::PrintHTML(std::ostream& os) const { os << std::endl; }
 
-<<<<<<< HEAD
-void Question::PrintLatex(std::ostream& os) const { os << std::endl; }
-=======
-void Question::PrintLatex(std::ostream & os) const {
+void Question::PrintLatex(std::ostream& os) const {
   os << "% QUESTION " << id << "\n"
      << "\\question " << TextToLatex(question) << "\n"
      << std::endl
@@ -68,10 +56,7 @@
   }
 
   os << "\\end{mcanswerslist}\n" << std::endl;
-
-
 }
->>>>>>> 06f340ab
 
 void Question::Validate() {
   // Collect config info for this question.
